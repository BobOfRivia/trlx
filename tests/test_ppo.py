import unittest
from trlx.data.configs import TRLConfig
<<<<<<< HEAD
from trlx.model.accelerate_ppo_model import AcceleratePPOModel
from trlx.orchestrator.ppo_orchestrator import PPOOrchestrator
from trlx.pipeline.ppo_pipeline import PPOPipeline
from trlx.utils.loading import get_model, get_orchestrator, get_pipeline
from trlx.model.nn.ppo_models import GPTHeadWithValueModel, GPTHydraHeadWithValueModel
from trlx.data.accelerate_base_datatypes import PromptBatch
from transformers import AutoConfig, AutoTokenizer
=======
from trlx.model.nn.ppo_models import GPTHydraHeadWithValueModel
from transformers import AutoTokenizer
>>>>>>> f63d4aab
import torch


# Note tests must start with "test_"
class TestHydraHead(unittest.TestCase):
    @classmethod
    def setUpClass(cls):
        print("Testing Hydra model...")
        config = TRLConfig.load_yaml("configs/test_config.yml")
        cls.hydra_model = GPTHydraHeadWithValueModel(
            config.model.model_path, config.model.num_layers_unfrozen
        )

        tokenizer = AutoTokenizer.from_pretrained(config.model.tokenizer_path)
        tokenizer.pad_token = tokenizer.eos_token
        tokenizer.padding_side = "left"

<<<<<<< HEAD
        text = "Once upon a time there was a happy goose named Louis. He liked to eat bananas."
        cls.dummy_inputs = tokenizer(
            text,
            truncation=True,
            padding="max_length",
            max_length=config.train.input_size,
            return_tensors="pt",
        )
=======
        cls.dummy_inputs = tokenizer("Once upon a time there was a happy goose named Louis. He liked to eat bananas.", truncation=True, padding="max_length", max_length=4, return_tensors="pt")
>>>>>>> f63d4aab

        cls.dummy_batch = PromptBatch([text], cls.dummy_inputs["input_ids"])

    def test_lm_heads(self):
        with torch.no_grad():
            unfrozen_outputs = TestHydraHead.hydra_model(**TestHydraHead.dummy_inputs, return_dict=True, output_hidden_states=True)
            unfrozen_logits = unfrozen_outputs.logits
            last_hidden_states = unfrozen_outputs.hidden_states[-1].to(torch.float32)
<<<<<<< HEAD
            frozen_logits = TestHydraHead.hydra_model.ref_model.lm_head(
                last_hidden_states
            )
=======
            frozen_logits = TestHydraHead.hydra_model.frozen_head.lm_head(last_hidden_states)
>>>>>>> f63d4aab
            diff = torch.sum(unfrozen_logits - frozen_logits).item()
            self.assertEqual(diff, 0)

    def test_forward(self):
        with torch.no_grad():
            unfrozen_outputs = TestHydraHead.hydra_model(**TestHydraHead.dummy_inputs, return_dict=True, output_hidden_states=True)
            unfrozen_last_hidden_states = unfrozen_outputs.hidden_states[-1]
            unfrozen_logits = unfrozen_outputs.logits

<<<<<<< HEAD
            frozen_outputs = TestHydraHead.hydra_model.ref_model(
                **TestHydraHead.dummy_inputs,
                return_dict=True,
                output_hidden_states=True
            )
=======
            frozen_outputs = TestHydraHead.hydra_model.forward_hydra(**TestHydraHead.dummy_inputs, return_dict=True, output_hidden_states=True)
>>>>>>> f63d4aab
            frozen_last_hidden_states = frozen_outputs.hidden_states[-1]
            frozen_logits = frozen_outputs.logits

            hs_diff = torch.sum(unfrozen_last_hidden_states - frozen_last_hidden_states).item()
            logits_diff = torch.sum(unfrozen_logits - frozen_logits).item()
            self.assertEqual(hs_diff, 0)
            self.assertEqual(logits_diff, 0)<|MERGE_RESOLUTION|>--- conflicted
+++ resolved
@@ -1,17 +1,7 @@
 import unittest
 from trlx.data.configs import TRLConfig
-<<<<<<< HEAD
-from trlx.model.accelerate_ppo_model import AcceleratePPOModel
-from trlx.orchestrator.ppo_orchestrator import PPOOrchestrator
-from trlx.pipeline.ppo_pipeline import PPOPipeline
-from trlx.utils.loading import get_model, get_orchestrator, get_pipeline
-from trlx.model.nn.ppo_models import GPTHeadWithValueModel, GPTHydraHeadWithValueModel
-from trlx.data.accelerate_base_datatypes import PromptBatch
-from transformers import AutoConfig, AutoTokenizer
-=======
 from trlx.model.nn.ppo_models import GPTHydraHeadWithValueModel
 from transformers import AutoTokenizer
->>>>>>> f63d4aab
 import torch
 
 
@@ -29,18 +19,7 @@
         tokenizer.pad_token = tokenizer.eos_token
         tokenizer.padding_side = "left"
 
-<<<<<<< HEAD
-        text = "Once upon a time there was a happy goose named Louis. He liked to eat bananas."
-        cls.dummy_inputs = tokenizer(
-            text,
-            truncation=True,
-            padding="max_length",
-            max_length=config.train.input_size,
-            return_tensors="pt",
-        )
-=======
         cls.dummy_inputs = tokenizer("Once upon a time there was a happy goose named Louis. He liked to eat bananas.", truncation=True, padding="max_length", max_length=4, return_tensors="pt")
->>>>>>> f63d4aab
 
         cls.dummy_batch = PromptBatch([text], cls.dummy_inputs["input_ids"])
 
@@ -49,13 +28,7 @@
             unfrozen_outputs = TestHydraHead.hydra_model(**TestHydraHead.dummy_inputs, return_dict=True, output_hidden_states=True)
             unfrozen_logits = unfrozen_outputs.logits
             last_hidden_states = unfrozen_outputs.hidden_states[-1].to(torch.float32)
-<<<<<<< HEAD
-            frozen_logits = TestHydraHead.hydra_model.ref_model.lm_head(
-                last_hidden_states
-            )
-=======
             frozen_logits = TestHydraHead.hydra_model.frozen_head.lm_head(last_hidden_states)
->>>>>>> f63d4aab
             diff = torch.sum(unfrozen_logits - frozen_logits).item()
             self.assertEqual(diff, 0)
 
@@ -65,15 +38,7 @@
             unfrozen_last_hidden_states = unfrozen_outputs.hidden_states[-1]
             unfrozen_logits = unfrozen_outputs.logits
 
-<<<<<<< HEAD
-            frozen_outputs = TestHydraHead.hydra_model.ref_model(
-                **TestHydraHead.dummy_inputs,
-                return_dict=True,
-                output_hidden_states=True
-            )
-=======
             frozen_outputs = TestHydraHead.hydra_model.forward_hydra(**TestHydraHead.dummy_inputs, return_dict=True, output_hidden_states=True)
->>>>>>> f63d4aab
             frozen_last_hidden_states = frozen_outputs.hidden_states[-1]
             frozen_logits = frozen_outputs.logits
 
