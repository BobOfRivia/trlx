--- conflicted
+++ resolved
@@ -20,34 +20,6 @@
   checkpoint_interval: 10000  # checkpoint interval
   eval_interval: 128  # eval interval
 
-<<<<<<< HEAD
-  pipeline : "PPOPipeline"  # prompt pipeline to load
-  orchestrator : "PPOOrchestrator"  # orchestrator to load
-
-  input_size : 12  # max input size
-  gen_size : 48  # max gen size
-
-  accelerate : True  # Use accelerate
-  accelerate_config_path : ""  # Path to accelerate config(for logging purposes)
-
-method:
-  name : 'ppoconfig'  # Name of RL method config
-  num_rollouts : 128  # Number of rollouts to collect per epoch
-  chunk_size : 128  # Number of rollouts to collect in one loop of orchestrator
-  ppo_epochs : 4  # Number of ppo epochs
-  init_kl_coef : 0.2  # init kl coefficient
-  target : 6  # target kl coefficient
-  horizon : 10000  # PPO horizon
-  gamma : 1  # PPO discount
-  lam : 0.95  # PPO lambda
-  cliprange : 0.2  # clip range
-  cliprange_value : 0.2  # clip range
-  vf_coef : 2.3  # value term weight
-  gen_kwargs :
-    max_length : 48  # LM max sample gen length
-    min_length : 48  # LM min sample gen length
-    do_sample : False # sample
-=======
   pipeline: "PPOPipeline"  # prompt pipeline to load
   orchestrator: "PPOOrchestrator"  # orchestrator to load
 
@@ -69,5 +41,4 @@
     min_length: 48  # LM min sample gen length
     top_k: 0.0  # top k
     top_p: 1.0  # top p
-    do_sample: True  # sample
->>>>>>> f63d4aab
+    do_sample: True  # sample