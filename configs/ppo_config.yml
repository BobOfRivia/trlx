model:
  model_path: "lvwerra/gpt2-imdb"  # Name of hf model to load
  tokenizer_path: "gpt2"  # Name of hf tokenizer to load
  model_type: "AcceleratePPOModel"  # Name of accelerate model type to load
  num_layers_unfrozen: 2  # Number of bottom layers to freeze during training

train:
  seq_length: 48  # Size of LM context
  epochs: 100 # Train for max(epochs, total_steps)
  total_steps: 10000  # Train for max(epochs, total_steps)
  batch_size: 128  # batch size

  lr_init: 1.0e-4  # init learning rate
  lr_target: 1.0e-4  # target final learning rate
  opt_betas: [0.9, 0.95] # adam betas
  opt_eps: 1.0e-8  # adam eps
  weight_decay: 1.0e-6  # weight decay param

  checkpoint_interval: 10000  # checkpoint interval
  eval_interval: 100  # eval interval

  pipeline: "PromptPipeline"  # prompt pipeline to load
  orchestrator: "PPOOrchestrator"  # orchestrator to load
  entity_name: "jon-tow"

method:
  name: 'ppoconfig'  # Name of RL method config
  num_rollouts: 128  # Number of rollouts to collect per epoch
  chunk_size: 128  # Number of rollouts to collect in one loop of orchestrator
  ppo_epochs: 4  # Number of ppo epochs
  init_kl_coef: 0.05  # init kl coefficient
  target: 6  # target kl coefficient, set None for fixed kl coef
  horizon: 10000  # PPO horizon
  gamma: 1  # PPO discount
  lam: 0.95  # PPO lambda
  cliprange: 0.2  # clip range
  cliprange_value: 0.2  # clip range
<<<<<<< HEAD
  vf_coef: 1  # value term weight
=======
  vf_coef: 2.3  # value term weight
  scale_reward: "running" # False | "ref" | "running" estimate against which to scale rewards
  ref_mean: null
  ref_std: null # rescale rewards with this deviation
  cliprange_reward: 10
>>>>>>> 3db86ca9
  gen_kwargs:
    max_length: 48  # LM max sample gen length
    min_length: 48  # LM min sample gen length
    top_k: 0.0  # top k
    top_p: 1.0  # top p
    do_sample: True  # sample<|MERGE_RESOLUTION|>--- conflicted
+++ resolved
@@ -35,15 +35,11 @@
   lam: 0.95  # PPO lambda
   cliprange: 0.2  # clip range
   cliprange_value: 0.2  # clip range
-<<<<<<< HEAD
-  vf_coef: 1  # value term weight
-=======
   vf_coef: 2.3  # value term weight
   scale_reward: "running" # False | "ref" | "running" estimate against which to scale rewards
   ref_mean: null
   ref_std: null # rescale rewards with this deviation
   cliprange_reward: 10
->>>>>>> 3db86ca9
   gen_kwargs:
     max_length: 48  # LM max sample gen length
     min_length: 48  # LM min sample gen length
