train:
  seq_length: 64
  batch_size: 128
  epochs: 100
  total_steps: 1000

  checkpoint_interval: 1000
  eval_interval: 100

  pipeline: "PromptPipeline"
  orchestrator: "OfflineOrchestrator"
  trainer: "AccelerateILQLTrainer"
  seed: 1000

model:
<<<<<<< HEAD
  model_path: "EleutherAI/gpt-neox-20b "
  tokenizer_path: "EleutherAI/gpt-neox-20b"
=======
  model_path: "gpt2"
>>>>>>> c25f5989
  num_layers_unfrozen: -1

tokenizer:
  tokenizer_path: "gpt2"
  truncation_side: "right"

optimizer:
  name: "adamw"
  kwargs:
    lr: 5.0e-5
    betas: [0.9, 0.95]
    eps: 1.0e-8
    weight_decay: 1.0e-6

scheduler:
  name: "cosine_annealing"
  kwargs:
    T_max: 1000 # train.total_steps
    eta_min: 5.0e-5

method:
  name: "ilqlconfig"
  tau: 0.7
  gamma: 0.99
  cql_scale: 0.1
  awac_scale: 1
  alpha: 0.001
  beta: 0
  steps_for_target_q_sync: 5
  two_qs: true
  gen_kwargs:
    max_new_tokens: 56
    top_k: 20
    beta: 4
    temperature: 1.0<|MERGE_RESOLUTION|>--- conflicted
+++ resolved
@@ -13,12 +13,7 @@
   seed: 1000
 
 model:
-<<<<<<< HEAD
-  model_path: "EleutherAI/gpt-neox-20b "
-  tokenizer_path: "EleutherAI/gpt-neox-20b"
-=======
   model_path: "gpt2"
->>>>>>> c25f5989
   num_layers_unfrozen: -1
 
 tokenizer:
