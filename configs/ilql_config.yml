<<<<<<< HEAD
model:
  model_path: "gpt2"
  tokenizer_path: "gpt2"
  model_type: "NeMoILQLModel"
  num_layers_unfrozen: -1

=======
>>>>>>> e9c6c863
train:
  seq_length: 64
  batch_size: 128
  epochs: 100
  total_steps: 1000

  checkpoint_interval: 1000
  eval_interval: 100

  pipeline: "PromptPipeline"
  orchestrator: "OfflineOrchestrator"
  trainer: "AccelerateILQLTrainer"

  seed: 1000

model:
  model_path: "gpt2"
  tokenizer_path: "gpt2"
  num_layers_unfrozen: -1

optimizer:
  name: "adamw"
  kwargs:
    lr: 5.0e-5
    betas: [0.9, 0.95]
    eps: 1.0e-8
    weight_decay: 1.0e-6

scheduler:
  name: "cosine_annealing"
  kwargs:
    T_max: 1000 # train.total_steps
    eta_min: 5.0e-5

method:
  name: "ilqlconfig"
  tau: 0.7
  gamma: 0.99
  cql_scale: 0.1
  awac_scale: 1
  alpha: 0.001
  steps_for_target_q_sync: 5
  two_qs: true
  gen_kwargs:
    max_new_tokens: 56
    top_k: 20
    beta: 4
    temperature: 1.0<|MERGE_RESOLUTION|>--- conflicted
+++ resolved
@@ -1,12 +1,3 @@
-<<<<<<< HEAD
-model:
-  model_path: "gpt2"
-  tokenizer_path: "gpt2"
-  model_type: "NeMoILQLModel"
-  num_layers_unfrozen: -1
-
-=======
->>>>>>> e9c6c863
 train:
   seq_length: 64
   batch_size: 128
