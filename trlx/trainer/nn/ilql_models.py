import inspect
import os
from copy import deepcopy
from dataclasses import dataclass
from functools import reduce
from itertools import chain
from typing import Any, Dict, Union

import deepspeed  # type: ignore
import numpy as np
import torch
import torch.nn.functional as F
import transformers
from torch import nn
from torchtyping import TensorType

from trlx.data.ilql_types import ILQLBatch
from trlx.data.method_configs import MethodConfig, register_method
from trlx.utils.modeling import (
    flatten_dict,
    freeze_bottom_causal_layers,
    get_tensor_stats,
    hf_get_causal_base_model,
    hf_get_hidden_size,
    hf_get_lm_head,
    make_head,
)


def topk_mask(xs: torch.FloatTensor, k: int):
    if k > xs.shape[-1]:
        return xs
    mintop = torch.topk(xs, k)[0][:, -1].unsqueeze(-1)
    return torch.where(xs < mintop, -np.inf * torch.ones_like(xs, dtype=xs.dtype), xs)


def batched_index_select(
    x: TensorType["batch", "seq_len", "hidden"],
    idxs: TensorType["batch", "index_len"],
    dim: int,
) -> TensorType["batch", "index_len", "hidden"]:
    """
    Gather vectors at idxs along dim from x
    """
    idxs = idxs.unsqueeze(-1).expand(idxs.shape[0], idxs.shape[1], x.shape[-1])
    return x.gather(dim=dim, index=idxs)


@dataclass
@register_method
class ILQLConfig(MethodConfig):
    tau: float
    gamma: float
    cql_scale: float
    awac_scale: float
    alpha: float
    beta: float
    steps_for_target_q_sync: float
    two_qs: bool
    gen_kwargs: dict

    def heads(self, hidden_size: int, vocab_size: int, dtype: type):
        return ILQLHeads(self, hidden_size, vocab_size, dtype)

    def loss(self, outputs, labels: ILQLBatch):
        logits, (qs, target_qs, vs) = outputs
        terminal_mask = labels.dones[:, :-1]
        n_nonterminal = max(1, terminal_mask.sum())

        actions = labels.input_ids[:, 1:].gather(dim=1, index=labels.actions_ixs).unsqueeze(-1)
        nactions = actions.shape[1]
        bsize, _, dsize = logits.shape

        Q = [q.gather(-1, actions).squeeze(-1) for q in qs]
        targetQs = [q.gather(-1, actions).squeeze(-1).detach() for q in target_qs]
        targetQ = reduce(torch.minimum, targetQs)

        # values of current states
        V = vs[:, :-1].squeeze()
        # values of next states
        Vnext = vs[:, 1:].squeeze() * labels.dones[:, 1:]
        # target to fit Q
        Q_ = labels.rewards + self.gamma * Vnext.detach()

        loss_qs = [((Qi - Q_) * terminal_mask).pow(2).sum() / n_nonterminal for Qi in Q]
        loss_q = sum(loss_qs)

        targetQ = targetQ.detach()

        loss_v = (
            (
                (targetQ >= V).int() * self.tau * (targetQ - V).pow(2)
                + (targetQ < V).int() * (1 - self.tau) * (targetQ - V).pow(2)
            )
            * terminal_mask
        ).sum() / n_nonterminal

        def cql_loss(q):
            loss = F.cross_entropy(q.reshape(-1, dsize), actions.reshape(-1), reduction="none")
            loss = loss.reshape(bsize, nactions) * terminal_mask
            loss = loss.sum() / n_nonterminal
            return loss

        loss_cql = sum(cql_loss(q) for q in qs)

        # select logits from continuations
<<<<<<< HEAD
        action_logits = batched_index_select(logits, labels.actions_ixs, dim=1)
=======
        action_logits = logits.gather(dim=1, index=labels.actions_ixs.unsqueeze(-1).repeat(1, 1, dsize))
>>>>>>> b5addd48
        cross_entropy = F.cross_entropy(
            action_logits.reshape(-1, dsize),
            actions.reshape(-1),
            reduction="none",
        ).reshape(bsize, nactions)

        with torch.no_grad():
            awac_weight = torch.exp(self.beta * (targetQ - V))

        loss_awac = torch.sum(cross_entropy * awac_weight * terminal_mask) / n_nonterminal
        loss = loss_q + loss_v + self.cql_scale * loss_cql + self.awac_scale * loss_awac

        stats = dict(
            losses=dict(
                loss=loss.item(),
                loss_q=loss_q.item(),
                loss_v=loss_v.item(),
                loss_cql=loss_cql.item(),
                loss_awac=loss_awac.item(),
            ),
            values=get_tensor_stats(V, terminal_mask, n_nonterminal),
            qvalues={str(ix): get_tensor_stats(Q[ix], terminal_mask, n_nonterminal) for ix in range(len(Q))},
            awac_weight=get_tensor_stats(awac_weight, terminal_mask, n_nonterminal),
        )

        return loss, flatten_dict(stats)


class ILQLHeads(nn.Module):
    def __init__(self, config: ILQLConfig, hidden_size: int, vocab_size: int, dtype: type):
        super().__init__()

        self.hidden_size = hidden_size
        self.vocab_size = vocab_size
        self.v_head = make_head(self.hidden_size, 1, dtype)
        self.config = config

        n_qs = 2 if self.config.two_qs else 1

        self.q_heads = nn.ModuleList(make_head(self.hidden_size, self.vocab_size, dtype) for _ in range(n_qs))
        self.target_q_heads = nn.ModuleList(deepcopy(q_head) for q_head in self.q_heads)

        for target_q_head in self.target_q_heads:
            target_q_head.requires_grad_(False)

    def forward(
        self,
        hs: torch.Tensor,
        states_ixs: torch.Tensor = None,
        actions_ixs: torch.Tensor = None,
        **kwargs,
    ):
        if states_ixs is not None:
<<<<<<< HEAD
            states_hs = batched_index_select(hs, states_ixs, 1)
            actions_hs = batched_index_select(hs, actions_ixs, 1)
=======
            states_hs = hs.gather(dim=1, index=states_ixs.unsqueeze(-1).repeat(1, 1, hs.shape[-1]))
            actions_hs = hs.gather(dim=1, index=actions_ixs.unsqueeze(-1).repeat(1, 1, hs.shape[-1]))
>>>>>>> b5addd48
        else:
            states_hs = actions_hs = hs

        qs = tuple(q_head(actions_hs) for q_head in self.q_heads)
        target_qs = tuple(q_head(actions_hs) for q_head in self.target_q_heads)
        vs = self.v_head(states_hs)

        return qs, target_qs, vs

    def _sync_target_q_heads(self, alpha):
        for target_q_head, q_head in zip(self.target_q_heads, self.q_heads):
            for target_param, copy_param in zip(target_q_head.parameters(), q_head.parameters()):
                target_param.data.copy_((alpha * copy_param.data) + (1.0 - alpha) * target_param.data)

    def sync_target_q_heads(self):
        if os.environ.get("DEEPSPEED_ZERO_STAGE", "0") == "3":
            params = chain(
                chain(q_head.parameters() for q_head in self.q_heads),
                chain(q_head.parameters() for q_head in self.target_q_heads),
            )

            with deepspeed.zero.GatheredParameters(list(params), modifier_rank=0):
                if deepspeed.comm.get_rank() == 0:
                    self._sync_target_q_heads(self.config.alpha)
        else:
            self._sync_target_q_heads(self.config.alpha)


class CausalLMWithValueHeads(nn.Module):
    """This is a wrapper around huggingface AutoModelForCausalLM with two additional scalar heads"""

    def __init__(
        self,
        config: Union[transformers.PretrainedConfig, str],
        ilql_config: ILQLConfig,
        num_layers_unfrozen=-1,
    ):
        super().__init__()

        # enable zero3 init within from_pretrained
        if os.environ.get("DEEPSPEED_ZERO_STAGE", "0") == "3":
            config_path = os.environ.get("DEEPSPEED_CONFIG_FILE", "")
            if config_path:
                _hfconfig = transformers.deepspeed.HfDeepSpeedConfig(config_path)  # noqa: F841

        if isinstance(config, str):
            self.config = transformers.AutoConfig.from_pretrained(config)
            self.base_model = transformers.AutoModelForCausalLM.from_pretrained(config)
        else:
            self.config = config
            self.base_model = transformers.AutoModelForCausalLM.from_config(config)

        self.base_model.transformer = hf_get_causal_base_model(self.base_model)
        self.base_model.lm_head = hf_get_lm_head(self.base_model)
        freeze_bottom_causal_layers(self.base_model, num_layers_unfrozen)

        # Cache `transformer.forward` args for general use (avoids incompatible args across architectures)
        self.base_model_transformer_args = inspect.getfullargspec(self.base_model.transformer.forward).args

        dtype = next(self.base_model.lm_head.parameters()).dtype
        self.hidden_size = hf_get_hidden_size(self.config)
        self.ilql_heads = ilql_config.heads(self.hidden_size, self.config.vocab_size, dtype)
        self.ilql_config = ilql_config

    def _get_compatible_forward_kwargs(self, **kwargs) -> Dict[str, Any]:
        """Filter out arguments not supported by the specific instance of `base_model.transformer.forward`"""
        return {k: v for k, v in kwargs.items() if k in self.base_model_transformer_args}

    def sync_target_q_heads(self):
        self.ilql_heads.sync_target_q_heads()

    def forward(
        self,
        input_ids,
        attention_mask=None,
        position_ids=None,
        past_key_values=None,
        actions_ixs=None,
        states_ixs=None,
    ):
        forward_kwargs = self._get_compatible_forward_kwargs(
            input_ids=input_ids,
            attention_mask=attention_mask,
            position_ids=position_ids,
            past_key_values=past_key_values,
        )
        out = self.base_model.transformer(**forward_kwargs)
        hs = out.last_hidden_state

        logits = self.base_model.lm_head(hs)
        qs, target_qs, vs = self.ilql_heads(hs, states_ixs=states_ixs, actions_ixs=actions_ixs)

        return logits, qs, target_qs, vs, out.past_key_values

    def generate(
        self,
        input_ids,
        attention_mask=None,
        position_ids=None,
        past_key_values=None,
        beta=1,
        max_new_tokens=32,
        max_length=1024,
        temperature=1,
        top_k=20,
        logit_mask=None,
        pad_token_id=None,
        eos_token_id=None,
    ):
        """
        Generates samples akin to hf's `.generate` but with custom logp prepossessing:
        changing token probabilities as to how advantageous they would be
        according to value functions estimations.
        """
        if attention_mask is None:
            attention_mask = input_ids.not_equal(pad_token_id)

        if position_ids is None:
            position_ids = attention_mask.cumsum(-1) - 1
            position_ids.masked_fill_(attention_mask.eq(0), 0)

        samples = input_ids.clone()
        max_new_tokens = min(max_new_tokens, max_length - input_ids.shape[1])

        finished = torch.zeros(input_ids.shape[0], 1, dtype=torch.long, device=input_ids.device)
        for _ in range(max_new_tokens):
            out = self.forward(
                input_ids=input_ids,
                attention_mask=attention_mask,
                position_ids=position_ids,
                past_key_values=past_key_values,
            )

            logits, _, target_qs, vs, past_key_values = out
            if self.ilql_config.two_qs:
                qs = torch.minimum(target_qs[0][:, -1, :], target_qs[1][:, -1, :])
            else:
                qs = target_qs[:, -1, :]

            logits = logits[:, -1, :]
            vs = vs[:, -1, :]

            if logit_mask is not None:
                mask = logit_mask[input_ids[:, -1].squeeze().to(logit_mask.device)]
                logits[torch.where(mask)] = -np.inf

            adv = qs - vs
            pi_beta = F.log_softmax(logits, -1)
            pi_top_k = topk_mask(pi_beta + beta * adv, top_k)
            pi = F.softmax(pi_top_k / temperature, -1)

            input_ids = torch.multinomial(pi, num_samples=1)
            input_ids = (1 - finished) * input_ids + finished * eos_token_id
            finished = (input_ids == eos_token_id).long()

            samples = torch.hstack((samples, input_ids))
            attention_mask = torch.hstack((attention_mask, (input_ids != eos_token_id).long()))
            position_ids = (position_ids[:, -1] + 1).view(-1, 1)

            if torch.all(finished):
                break

        return samples

    @property
    def dummy_inputs(self):
        return {"input_ids": torch.ones(1, 1, device=self.base_model.device, dtype=torch.long)}

    @property
    def device(self):
        return self.base_model.device<|MERGE_RESOLUTION|>--- conflicted
+++ resolved
@@ -104,11 +104,7 @@
         loss_cql = sum(cql_loss(q) for q in qs)
 
         # select logits from continuations
-<<<<<<< HEAD
         action_logits = batched_index_select(logits, labels.actions_ixs, dim=1)
-=======
-        action_logits = logits.gather(dim=1, index=labels.actions_ixs.unsqueeze(-1).repeat(1, 1, dsize))
->>>>>>> b5addd48
         cross_entropy = F.cross_entropy(
             action_logits.reshape(-1, dsize),
             actions.reshape(-1),
@@ -162,13 +158,8 @@
         **kwargs,
     ):
         if states_ixs is not None:
-<<<<<<< HEAD
             states_hs = batched_index_select(hs, states_ixs, 1)
             actions_hs = batched_index_select(hs, actions_ixs, 1)
-=======
-            states_hs = hs.gather(dim=1, index=states_ixs.unsqueeze(-1).repeat(1, 1, hs.shape[-1]))
-            actions_hs = hs.gather(dim=1, index=actions_ixs.unsqueeze(-1).repeat(1, 1, hs.shape[-1]))
->>>>>>> b5addd48
         else:
             states_hs = actions_hs = hs
 
