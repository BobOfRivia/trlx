import numpy as np
import torch

from trlx.data.configs import TRLConfig
from trlx.model import register_model
from trlx.model.accelerate_base_model import AccelerateRLModel
from trlx.model.nn.ppo_models import GPTHydraHeadWithValueModel
from trlx.pipeline.ppo_pipeline import PPORolloutStorage
from trlx.utils.modeling import clip_by_value, logprobs_from_logits, whiten


class AdaptiveKLController:
    def __init__(self, init_kl_coef, target, horizon):
        self.value = init_kl_coef
        self.target = target
        self.horizon = horizon

    def update(self, current, n_steps):
        target = self.target
        proportional_error = np.clip(current / target - 1, -0.2, 0.2)
        mult = 1 + proportional_error * n_steps / self.horizon
        self.value *= mult


class FixedKLController:
    """Fixed KL controller."""

    def __init__(self, kl_coef):
        self.value = kl_coef

    def update(self, current, n_steps):
        pass


@register_model
class AcceleratePPOModel(AccelerateRLModel):
    def __init__(self, config):
        super().__init__(config)

        self.store = PPORolloutStorage(self.tokenizer.pad_token_id)

        rollout_loader = self.store.create_loader(
            self.config.train.batch_size, shuffle=True
        )

        self.model, self.opt, self.scheduler, rollout_loader = self.accelerator.prepare(
            self.model, self.opt, self.scheduler, rollout_loader
        )

        self.store.clear_history()
        if config.method.target is not None:
            self.kl_ctl = AdaptiveKLController(
                config.method.init_kl_coef, config.method.target, config.method.horizon
            )
        else:
            self.kl_ctl = FixedKLController(config.method.init_kl_coef)

        if config.method.target is not None:
            self.kl_ctl = AdaptiveKLController(
                config.method.init_kl_coef, config.method.target, config.method.horizon
            )
        else:
            self.kl_ctl = FixedKLController(config.method.init_kl_coef)

        self.generate_kwargs = dict(
            config.method.gen_kwargs,
            eos_token_id=self.tokenizer.eos_token_id,
            pad_token_id=self.tokenizer.eos_token_id,
        )

    def get_arch(self, config: TRLConfig):
        return GPTHydraHeadWithValueModel(
            self.config.model.model_path, self.config.model.num_layers_unfrozen
        )

<<<<<<< HEAD
    def ref_act(
        self, data: PromptBatch
    ) -> Tuple[
        TensorType["chunk_size", "input_length"],
        TensorType["chunk_size", "gen_size"],
        Iterable[str],
    ]:
        query_tensors = data.tokens.to(
            self.accelerator.device
        )  # [B, N] #TODO(dahoas): This may need to be changed
        with torch.no_grad():
            response = self.model.ref_model.generate(
                query_tensors,
                pad_token_id=self.tokenizer.eos_token_id,
                **self.config.method.gen_kwargs
            )
            response_tensors = response[
                :,
                query_tensors.size()[1] : query_tensors.size()[1]
                + self.config.train.gen_size,
            ]
        response_text = self.tokenizer.batch_decode(response_tensors)
        return query_tensors, response_tensors, response_text

    def loss(
        self, query_tensors, response_tensors, all_logprobs, all_values, all_rewards
    ):
=======
    def loss(self, batch):
        query_tensors = batch.query_tensors.to(self.accelerator.device)
        response_tensors = batch.response_tensors.to(self.accelerator.device)
        all_logprobs = batch.logprobs.to(self.accelerator.device)
        all_values = batch.values.to(self.accelerator.device)
        all_rewards = batch.rewards.to(self.accelerator.device)

>>>>>>> f63d4aab
        lastgaelam = 0
        advantages_reversed = []
        gen_len = response_tensors.shape[1]
        for t in reversed(range(gen_len)):
            nextvalues = all_values[:, t + 1] if t < gen_len - 1 else 0.0
            delta = (
                all_rewards[:, t]
                + self.config.method.gamma * nextvalues
                - all_values[:, t]
            )
            lastgaelam = (
                delta + self.config.method.gamma * self.config.method.lam * lastgaelam
            )
            advantages_reversed.append(lastgaelam)
        advantages = torch.stack(advantages_reversed[::-1]).transpose(0, 1)

        returns = advantages + all_values
        advantages = whiten(advantages)
        advantages = advantages.detach()

        all_tokens = torch.cat((query_tensors, response_tensors), dim=1)
        attention_mask = (
            all_tokens.not_equal(self.tokenizer.pad_token_id)
            .long()
            .to(all_tokens.device)
        )

        # for a proper positional encoding in case of left padding
        position_ids = attention_mask.cumsum(-1) - 1
        position_ids.masked_fill_(attention_mask.eq(0), 0)

        logits, _, vpred = self.model(
            all_tokens, attention_mask, position_ids=position_ids
        )
        logprob = logprobs_from_logits(logits[:, :-1, :], all_tokens[:, 1:])

        # only the generation part of the values/logprobs is needed
        logprob, vpred = logprob[:, -gen_len:], vpred[:, -gen_len:]

        vpredclipped = clip_by_value(
            vpred,
            all_values - self.config.method.cliprange_value,
            all_values + self.config.method.cliprange_value,
        )

        mask = attention_mask[:, -gen_len:]

        vf_losses1 = (vpred - returns) ** 2
        vf_losses2 = (vpredclipped - returns) ** 2
        vf_loss = 0.5 * torch.sum(torch.max(vf_losses1, vf_losses2) * mask) / mask.sum()

        kl = logprob - all_logprobs
        # Record mean_kl for kl coef adjustment
        self.mean_kl = torch.mean(torch.sum(kl, dim=-1)).item()
        ratio = torch.exp(kl)

        pg_losses = -advantages * ratio
        pg_losses2 = -advantages * torch.clamp(
            ratio,
            1.0 - self.config.method.cliprange,
            1.0 + self.config.method.cliprange,
        )

        pg_loss = torch.sum(torch.max(pg_losses, pg_losses2) * mask) / mask.sum()
        loss = pg_loss + self.config.method.vf_coef * vf_loss

        stats = {
            "loss": loss,
            "pg_loss": pg_loss,
            "vf_loss": vf_loss,
        }

        return loss, stats

    def post_epoch_callback(self):
        self.store.clear_history()
        self.orch.make_experience(
            self.config.method.num_rollouts, self.iter_count
        )  # Collect more rollouts for training

    def post_backward_callback(self):
        # Update kl_coefficient
        self.kl_ctl.update(self.mean_kl, self.config.train.batch_size)
<<<<<<< HEAD
        # Run evaluation
        if self.accelerator.is_main_process:
            if (
                self.iter_count % self.config.train.eval_interval == 0
                or self.iter_count <= self.config.method.ppo_epochs
            ):
                text = self.tokenizer.batch_decode(batch.query_tensors)
                eval_batch: PromptBatch = PromptBatch(
                    text=text, tokens=batch.query_tensors
                )
                query_tensors, response_tensors, response_text = self.act(eval_batch)
                gen_texts = [q + r for q, r in zip(eval_batch.text, response_text)]
                scores = self.orch.score(gen_texts)

                mean_score = torch.mean(scores).item()
                rows = list(zip(gen_texts, scores.tolist()))
                stats = {
                    "mean_score": mean_score,
                    "responses": wandb.Table(columns=["response", "score"], rows=rows),
                    "pg_loss": self.logs["pg_loss"],
                    "vf_loss": self.logs["vf_loss"],
                    "kl_coef": self.kl_ctl.value,
                }

                # If mean, std of score available, report
                ref_mean = self.config.method.ref_mean
                ref_std = self.config.method.ref_std
                mean_normalized_score = None
                if ref_mean is not None and ref_std is not None:
                    normalized_scores = (scores - ref_mean) / ref_std
                    mean_normalized_score = torch.mean(normalized_scores).item()
                    stats["normalized_score"] = mean_normalized_score

                self.accelerator.log(stats, step=self.iter_count)
                self.accelerator.print(
                    "Step: {}, Mean score: {}, Mean normalized score: {}, pg_loss: {}, vf_loss: {}, kl_coef: {}".format(
                        self.iter_count,
                        mean_score,
                        mean_normalized_score,
                        stats["pg_loss"],
                        stats["vf_loss"],
                        self.kl_ctl.value,
                    )
                )

    def learn(self, log_fn=None, save_fn=None, eval_fn=None):

        self.accelerator.print("STARTING LEARNING")
=======
>>>>>>> f63d4aab

    def prepare_learning(self):
        eval_dataloader = self.eval_pipeline.create_loader(self.config.train.batch_size)

        train_dataloader = self.store.create_loader(
            self.config.train.batch_size, shuffle=True
        )

        self.train_dataloader, self.eval_dataloader = self.accelerator.prepare(
            train_dataloader, eval_dataloader
        )

        self.n_updates_per_batch = self.config.method.ppo_epochs
        self.total_steps = (
            self.config.train.epochs
            * self.n_updates_per_batch
            * len(self.train_dataloader)
        )
        self.total_steps = min(self.total_steps, self.config.train.total_steps)<|MERGE_RESOLUTION|>--- conflicted
+++ resolved
@@ -73,7 +73,6 @@
             self.config.model.model_path, self.config.model.num_layers_unfrozen
         )
 
-<<<<<<< HEAD
     def ref_act(
         self, data: PromptBatch
     ) -> Tuple[
@@ -98,10 +97,6 @@
         response_text = self.tokenizer.batch_decode(response_tensors)
         return query_tensors, response_tensors, response_text
 
-    def loss(
-        self, query_tensors, response_tensors, all_logprobs, all_values, all_rewards
-    ):
-=======
     def loss(self, batch):
         query_tensors = batch.query_tensors.to(self.accelerator.device)
         response_tensors = batch.response_tensors.to(self.accelerator.device)
@@ -109,7 +104,6 @@
         all_values = batch.values.to(self.accelerator.device)
         all_rewards = batch.rewards.to(self.accelerator.device)
 
->>>>>>> f63d4aab
         lastgaelam = 0
         advantages_reversed = []
         gen_len = response_tensors.shape[1]
@@ -193,57 +187,6 @@
     def post_backward_callback(self):
         # Update kl_coefficient
         self.kl_ctl.update(self.mean_kl, self.config.train.batch_size)
-<<<<<<< HEAD
-        # Run evaluation
-        if self.accelerator.is_main_process:
-            if (
-                self.iter_count % self.config.train.eval_interval == 0
-                or self.iter_count <= self.config.method.ppo_epochs
-            ):
-                text = self.tokenizer.batch_decode(batch.query_tensors)
-                eval_batch: PromptBatch = PromptBatch(
-                    text=text, tokens=batch.query_tensors
-                )
-                query_tensors, response_tensors, response_text = self.act(eval_batch)
-                gen_texts = [q + r for q, r in zip(eval_batch.text, response_text)]
-                scores = self.orch.score(gen_texts)
-
-                mean_score = torch.mean(scores).item()
-                rows = list(zip(gen_texts, scores.tolist()))
-                stats = {
-                    "mean_score": mean_score,
-                    "responses": wandb.Table(columns=["response", "score"], rows=rows),
-                    "pg_loss": self.logs["pg_loss"],
-                    "vf_loss": self.logs["vf_loss"],
-                    "kl_coef": self.kl_ctl.value,
-                }
-
-                # If mean, std of score available, report
-                ref_mean = self.config.method.ref_mean
-                ref_std = self.config.method.ref_std
-                mean_normalized_score = None
-                if ref_mean is not None and ref_std is not None:
-                    normalized_scores = (scores - ref_mean) / ref_std
-                    mean_normalized_score = torch.mean(normalized_scores).item()
-                    stats["normalized_score"] = mean_normalized_score
-
-                self.accelerator.log(stats, step=self.iter_count)
-                self.accelerator.print(
-                    "Step: {}, Mean score: {}, Mean normalized score: {}, pg_loss: {}, vf_loss: {}, kl_coef: {}".format(
-                        self.iter_count,
-                        mean_score,
-                        mean_normalized_score,
-                        stats["pg_loss"],
-                        stats["vf_loss"],
-                        self.kl_ctl.value,
-                    )
-                )
-
-    def learn(self, log_fn=None, save_fn=None, eval_fn=None):
-
-        self.accelerator.print("STARTING LEARNING")
-=======
->>>>>>> f63d4aab
 
     def prepare_learning(self):
         eval_dataloader = self.eval_pipeline.create_loader(self.config.train.batch_size)
