import sys
from dataclasses import dataclass
from typing import Any, Callable, Dict, Optional

import yaml

from trlx.data.method_configs import MethodConfig, get_method


@dataclass
class ModelConfig:
<<<<<<< HEAD
    """
    Config for a model.

    :param model_path: Path to the model (local or on huggingface hub)
    :type model_path: str

    :param tokenizer_path: Path to the tokenizer (local or on huggingface hub)
    :type tokenizer_path: str

    :param model_type: One of the registered RL models present in trlx.model
    :type model_type: str

    :param device: Device to use when doing single GPU training. Not needed in most cases.
    :type device: str
    """
    model_path : str
    tokenizer_path : str
    model_type : str # One of the architectures present in framework.model
    device : str = ''
    num_layers_unfrozen : int = -1
=======
    model_path: str
    tokenizer_path: str
    model_type: str  # One of the architectures present in framework.model
    device: str = ""
    num_layers_unfrozen: int = -1
>>>>>>> 35d34463

    @classmethod
    def from_dict(cls, config: Dict[str, Any]):
        return cls(**config)


@dataclass
class TrainConfig:
<<<<<<< HEAD
    """
    Config for train job on model.

    :param n_ctx: Number of tokens to use as context (max length for tokenizer)
    :type n_ctx: int

    :param total_steps: Total number of training steps
    :type total_steps: int

    :param batch_size: Batch size for training
    :type batch_size: int

    :param grad_clip: Clip gradients to this valus
    :type grad_clip: float

    :param lr_ramp_steps: Number of steps before learning rate reaches learning_rate_init
    :type lr_ramp_steps: int

    :param lr_decay_steps: Number of after ramp up steps before learning rate decays to learning_rate_target
    :type lr_decay_steps: int

    :param weight_decay: Weight decay for optimizer
    :type weight_decay: float

    :param learning_rate_init: Initial learning rate after ramp up
    :type learning_rate_init: float

    :param learning_rate_target: Target learning rate after decay
    :type learning_rate_target: float

    :param log_interval: Log training progress every log_interval steps
    :type log_interval: int

    :param checkpoint_interval: Save model every save_interval steps
    :type checkpoint_interval: int

    :param eval_interval: Evaluate model every eval_interval steps
    :type eval_interval: int

    :param pipeline: Pipeline to use for training. One of the registered pipelines present in trlx.pipeline
    :type pipeline: str

    :param orchestrator: Orchestrator to use for training. One of the registered orchestrators present in trlx.orchestrator
    :type orchestrator: str

    :param input_size: Max model input size in tokens
    :type input_size: int

    :param output_size: Max model output/generation size in tokens
    :type output_size: int

    :param project_name: Project name for wandb
    :type project_name: str
    """
    n_ctx : int
    epochs : int
    total_steps : int
    batch_size : int
    grad_clip : float # Clip grad norms to this value
=======
    n_ctx: int
    epochs: int
    total_steps: int
    batch_size: int
    grad_clip: float  # Clip grad norms to this value
>>>>>>> 35d34463

    lr_ramp_steps: int
    lr_decay_steps: int
    weight_decay: float
    learning_rate_init: float
    learning_rate_target: float

    log_interval: int
    checkpoint_interval: int
    eval_interval: int

    pipeline: str  # One of the pipelines in framework.pipeline
    orchestrator: str  # One of the orchestrators

    input_size: int = 0  # max model input size
    gen_size: int = 1024  # max size of model generation

    accelerate: bool = True  # Use HF accelerate?
    accelerate_config_path: str = ""

    project_name: str = ""

    @classmethod
    def from_dict(cls, config: Dict[str, Any]):
        return cls(**config)


@dataclass
class TRLConfig:
<<<<<<< HEAD
    """
    Top level config for trlX. Loads configs and can be converted to dictionary.
    """
    model : ModelConfig
    train : TrainConfig
    method : MethodConfig
=======
    model: ModelConfig
    train: TrainConfig
    method: MethodConfig
>>>>>>> 35d34463

    @classmethod
    def load_yaml(cls, yml_fp: str):
        """
        Load yaml file as TRLConfig.

        :param yml_fp: Path to yaml file
        :type yml_fp: str
        """
        with open(yml_fp, mode="r") as file:
            config = yaml.safe_load(file)
        return cls(
            ModelConfig.from_dict(config["model"]),
            TrainConfig.from_dict(config["train"]),
            get_method(config["method"]["name"]).from_dict(config["method"]),
        )

    def to_dict(self):
        """
        Convert TRLConfig to dictionary.
        """
        data = self.model.__dict__.copy()
        data.update(self.train.__dict__)
        data.update(self.method.__dict__)
        return data<|MERGE_RESOLUTION|>--- conflicted
+++ resolved
@@ -9,7 +9,6 @@
 
 @dataclass
 class ModelConfig:
-<<<<<<< HEAD
     """
     Config for a model.
 
@@ -30,13 +29,6 @@
     model_type : str # One of the architectures present in framework.model
     device : str = ''
     num_layers_unfrozen : int = -1
-=======
-    model_path: str
-    tokenizer_path: str
-    model_type: str  # One of the architectures present in framework.model
-    device: str = ""
-    num_layers_unfrozen: int = -1
->>>>>>> 35d34463
 
     @classmethod
     def from_dict(cls, config: Dict[str, Any]):
@@ -45,7 +37,6 @@
 
 @dataclass
 class TrainConfig:
-<<<<<<< HEAD
     """
     Config for train job on model.
 
@@ -105,13 +96,6 @@
     total_steps : int
     batch_size : int
     grad_clip : float # Clip grad norms to this value
-=======
-    n_ctx: int
-    epochs: int
-    total_steps: int
-    batch_size: int
-    grad_clip: float  # Clip grad norms to this value
->>>>>>> 35d34463
 
     lr_ramp_steps: int
     lr_decay_steps: int
@@ -141,18 +125,12 @@
 
 @dataclass
 class TRLConfig:
-<<<<<<< HEAD
     """
     Top level config for trlX. Loads configs and can be converted to dictionary.
     """
     model : ModelConfig
     train : TrainConfig
     method : MethodConfig
-=======
-    model: ModelConfig
-    train: TrainConfig
-    method: MethodConfig
->>>>>>> 35d34463
 
     @classmethod
     def load_yaml(cls, yml_fp: str):
