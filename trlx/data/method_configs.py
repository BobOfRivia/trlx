import sys
from dataclasses import dataclass
from typing import Any, Callable, Dict, List

# specifies a dictionary of method configs
_METHODS: Dict[str, Any] = {}  # registry


def register_method(name):
    """Decorator used register a method config
    Args:
        name: Name of the method
    """

    def register_class(cls, name):
        _METHODS[name] = cls
        setattr(sys.modules[__name__], name, cls)
        return cls

    if isinstance(name, str):
        name = name.lower()
        return lambda c: register_class(c, name)

    cls = name
    name = cls.__name__
    register_class(cls, name.lower())

    return cls


@dataclass
@register_method
class MethodConfig:
    """
    Config for a certain RL method.

    :param name: Name of the method
    :type name: str
    """

    name: str

    @classmethod
    def from_dict(cls, config: Dict[str, Any]):
        return cls(**config)


def get_method(name: str) -> MethodConfig:
    """
    Return constructor for specified method config
    """
    name = name.lower()
    if name in _METHODS:
        return _METHODS[name]
    else:
        raise Exception("Error: Trying to access a method that has not been registered")


@dataclass
@register_method
class PPOConfig(MethodConfig):
    """
    Config for PPO method

    :param ppo_epochs: Number of updates per batch
    :type ppo_epochs: int

    :param num_rollouts: Number  of experiences to observe before learning
    :type num_rollouts: int

    :param init_kl_coef: Initial value for KL coefficient
    :type init_kl_coef: float

    :param target: Target value for KL coefficient
    :type target: float

    :param horizon: Number of steps for KL coefficient to reach target
    :type horizon: int

    :param gamma: Discount factor
    :type gamma: float

    :param lam: GAE lambda
    :type lam: float

    :param cliprange: Clipping range for PPO policy loss (1 - cliprange, 1 + cliprange)
    :type cliprange: float

    :param cliprange_value: Clipping range for predicted values (observed values - cliprange_value, observed values + cliprange_value)
    :type cliprange_value: float

    :param vf_coef: Value loss scale w.r.t policy loss
    :type vf_coef: float

    :param gen_kwargs: Additioanl kwargs for the generation
    :type gen_kwargs: Dict[str, Any]
    """

    ppo_epochs: int
    num_rollouts: int
    chunk_size: int
    init_kl_coef: float
    target: float
    horizon: int
    gamma: float
    lam: float
    cliprange: float
    cliprange_value: float
    vf_coef: float
<<<<<<< HEAD
    gen_kwargs: dict
=======
    gen_kwargs: dict


@dataclass
@register_method
class ILQLConfig(MethodConfig):
    """
    Config for ILQL method

    :param tau: Control tradeoff in value loss between punishing value network for underestimating the target Q (i.e. Q value corresponding to the action taken) (high tau) and overestimating the target Q (low tau)
    :type tau: float

    :param gamma: Discount factor for future rewards
    :type gamma: float

    :param cql_scale: Weight for CQL loss term
    :type cql_scale: float

    :param awac_scale: Weight for AWAC loss term
    :type awac_scale: float

    :param steps_for_target_q_sync: Number of steps to wait before syncing target Q network with Q network
    :type steps_for_target_q_sync: int

    :param two_qs: Use minimum of two Q-value estimates
    :type two_qs: bool
    """

    tau: float
    gamma: float
    cql_scale: float
    awac_scale: float
    alpha: float
    steps_for_target_q_sync: int
    betas: List[float]
    two_qs: bool
>>>>>>> f552561c
<|MERGE_RESOLUTION|>--- conflicted
+++ resolved
@@ -107,43 +107,4 @@
     cliprange: float
     cliprange_value: float
     vf_coef: float
-<<<<<<< HEAD
-    gen_kwargs: dict
-=======
-    gen_kwargs: dict
-
-
-@dataclass
-@register_method
-class ILQLConfig(MethodConfig):
-    """
-    Config for ILQL method
-
-    :param tau: Control tradeoff in value loss between punishing value network for underestimating the target Q (i.e. Q value corresponding to the action taken) (high tau) and overestimating the target Q (low tau)
-    :type tau: float
-
-    :param gamma: Discount factor for future rewards
-    :type gamma: float
-
-    :param cql_scale: Weight for CQL loss term
-    :type cql_scale: float
-
-    :param awac_scale: Weight for AWAC loss term
-    :type awac_scale: float
-
-    :param steps_for_target_q_sync: Number of steps to wait before syncing target Q network with Q network
-    :type steps_for_target_q_sync: int
-
-    :param two_qs: Use minimum of two Q-value estimates
-    :type two_qs: bool
-    """
-
-    tau: float
-    gamma: float
-    cql_scale: float
-    awac_scale: float
-    alpha: float
-    steps_for_target_q_sync: int
-    betas: List[float]
-    two_qs: bool
->>>>>>> f552561c
+    gen_kwargs: dict