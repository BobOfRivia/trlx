--- conflicted
+++ resolved
@@ -61,38 +61,6 @@
         Tokenizes samples and shapes rewards into proper tensors and then inserts the resulting dataset into the trainer
         """
         if self.trainer.tokenizer:
-<<<<<<< HEAD
-            input_ids = self.trainer.tokenize(samples)
-        else:
-            input_ids = samples
-
-        input_ids = list(map(torch.as_tensor, input_ids))
-
-        states_ixs, actions_ixs = [], []
-        dones = []
-        for sample, s_tok in zip(samples, input_ids):
-            # split samples on (prompts, continuations) on a given substring `split_token`
-            if self.split_token:
-                prompt_str_len = sample.index(self.split_token) + len(self.split_token)
-                prompt_tok_len = len(
-                    self.model.tokenizer(sample[:prompt_str_len]).input_ids
-                )
-            # else assume that the prompt is a bos token
-            else:
-                prompt_tok_len = 1
-
-            # indices of continuations, to mask prompts in loss computation
-            a_ixs = torch.arange(prompt_tok_len - 1, len(s_tok) - 1)
-            # same continuations but for value computation, with the premise to eventually support interleaved dialog
-            s_ixs = torch.arange(prompt_tok_len - 1, len(s_tok))
-            # mask continuation's ending
-            terminals = torch.ones_like(s_ixs)
-            terminals[-1] = 0
-
-            actions_ixs.append(a_ixs)
-            states_ixs.append(s_ixs)
-            dones.append(terminals)
-=======
             samples = [
                 tokenize_dialogue(s, self.trainer.tokenizer, max_length)
                 for s in samples
@@ -120,7 +88,6 @@
             all_dones.append(torch.tensor([1] * (len(states_ixs) - 1) + [0], dtype=int))
             all_actions_ixs.append(torch.hstack(actions_ixs))
             all_states_ixs.append(states_ixs)
->>>>>>> c25f5989
 
         if self.trainer.tokenizer:
             prompt = self.trainer.tokenizer.decode(
