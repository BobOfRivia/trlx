--- conflicted
+++ resolved
@@ -5,78 +5,15 @@
 from torchtyping import TensorType
 
 from trlx.data.ppo_types import PPORLBatch, PPORLElement
-<<<<<<< HEAD
-from trlx.pipeline import BasePipeline, BaseRolloutStore, register_datapipeline
-
-
-@register_datapipeline
-class PPOPipeline(BasePipeline):
-    """
-    Pipeline for training PPO on the IMDB review dataset. The task is to generate positive reviews.
-    """
-    def __init__(self, tokenizer, config, prompt_dataset_path = None):
-        super().__init__()
-
-        ds = load_dataset("imdb", split="test")
-        ds = ds.rename_columns({"text": "review", "label": "sentiment"})
-        ds = ds.filter(lambda x: len(x["review"]) < 500, batched=False)
-
-        self.tokens = [
-            tokenizer(
-                text,
-                truncation=True,
-                padding="max_length",
-                max_length=config.train.input_size,
-                return_tensors="pt",
-            )["input_ids"]
-            .long()
-            .flatten()
-            for text in ds["review"]
-        ]
-        self.text = [tokenizer.decode(tokens.tolist()) for tokens in self.tokens]
-
-    def __getitem__(self, index: int) -> PromptElement:
-        return PromptElement(self.text[index], self.tokens[index])
-
-    def __len__(self) -> int:
-        return len(self.text)
-
-    def create_loader(
-        self,
-        batch_size: int,
-        shuffle: bool,
-        prep_fn: Callable = None,
-        num_workers: int = 0,
-    ) -> DataLoader:
-        # TODO(dahoas): Decide how to support varying sizes of prompts without having to tokenize on fly
-        def collate_fn(elems: Iterable[PromptElement]) -> PromptElement:
-            return PromptBatch(
-                [elem.text for elem in elems],
-                torch.stack(
-                    [elem.tokens for elem in elems]
-                ),  # Assumes token tensors all same size
-            )
-
-        return DataLoader(
-            self, batch_size, shuffle, collate_fn=collate_fn, num_workers=num_workers
-        )
-=======
 from trlx.pipeline import BaseRolloutStore
->>>>>>> 7f830906
 
 
 class PPORolloutStorage(BaseRolloutStore):
     """
-<<<<<<< HEAD
-    Rollout storage for training PPO on IMDB review dataset.
-    """
-    def __init__(self):
-=======
     Rollout storage for training PPO
     """
 
     def __init__(self, pad_token_id):
->>>>>>> 7f830906
         super().__init__()
 
         self.pad_token_id = pad_token_id
